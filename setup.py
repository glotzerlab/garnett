from __future__ import print_function
import sys

from setuptools import setup, find_packages
try:
    from Cython.Build import cythonize
    import numpy as np
except ImportError:
    print("WARNING: Cython not available!", file=sys.stderr)
    CYTHON = False
else:
    CYTHON = True

if not sys.version_info >= (2, 7):
    print("This package requires python version >= 2.7.")
    sys.exit(1)

setup(
    name='glotzformats',
    version='0.4.1',
    packages=find_packages(),

    ext_modules=cythonize('glotzformats/*.pyx') if CYTHON else [],
    include_dirs=[np.get_include()] if CYTHON else [],

    author='Carl Simon Adorf',
    author_email='csadorf@umich.edu',
    description="Samples, parsers, and writers for formats used in the Glotzer Group",
    keywords=['glotzer formats'],

    classifiers=[
        "Intended Audience :: Science/Research",
        "License :: OSI Approved :: MIT License",
        "Topic :: Scientific/Engineering :: Physics",
    ],

    install_requires=[
<<<<<<< HEAD
        'rowan>=0.5',
        'tqdm',
=======
        'rowan>=0.5'
>>>>>>> bcb69bf1
    ],

    tests_require=['nose', 'ddt'],

    entry_points={
        'console_scripts': [
            'gf-convert = glotzformats.convert:main',
        ],
    },
)<|MERGE_RESOLUTION|>--- conflicted
+++ resolved
@@ -35,12 +35,8 @@
     ],
 
     install_requires=[
-<<<<<<< HEAD
         'rowan>=0.5',
         'tqdm',
-=======
-        'rowan>=0.5'
->>>>>>> bcb69bf1
     ],
 
     tests_require=['nose', 'ddt'],
