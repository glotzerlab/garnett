--- conflicted
+++ resolved
@@ -1,7 +1,4 @@
 Carl Simon Adorf
 Richmond Newmann
-<<<<<<< HEAD
-Julia Dshemuchadse
-=======
 Matthew Spellings
->>>>>>> 28d9c117
+Julia Dshemuchadse