Carl Simon Adorf
Richmond Newmann
Matthew Spellings
Julia Dshemuchadse
James Proctor
Jens Glaser
Mayank Agrawal
<<<<<<< HEAD
James Antonaglia
=======
Eric Harper
>>>>>>> 3d49cffe
<|MERGE_RESOLUTION|>--- conflicted
+++ resolved
@@ -5,8 +5,5 @@
 James Proctor
 Jens Glaser
 Mayank Agrawal
-<<<<<<< HEAD
 James Antonaglia
-=======
-Eric Harper
->>>>>>> 3d49cffe
+Eric Harper