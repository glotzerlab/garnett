# Copyright (c) 2019 The Regents of the University of Michigan
# All rights reserved.
# This software is licensed under the BSD 3-Clause License.
import os
import sys
import unittest

import garnett

PYTHON_2 = sys.version_info[0] == 2
if PYTHON_2:
    from tempdir import TemporaryDirectory
else:
    from tempfile import TemporaryDirectory

try:
    import CifFile  # noqa: F401
except ImportError:
    PYCIFRW = False
else:
    PYCIFRW = True

try:
    import gtar  # noqa: F401
except ImportError:
    GTAR = False
else:
    GTAR = True

PYTHON_2 = sys.version_info[0] == 2
TESTDATA_PATH = os.path.join(os.path.dirname(__file__), 'files/')


def get_filename(filename):
    return os.path.join(TESTDATA_PATH, filename)


class UtilReaderTest(unittest.TestCase):

    def test_read_io(self):
        with open(get_filename('dump.gsd'), 'rb') as gsdfile:
            with garnett.read(gsdfile) as traj:
                self.assertGreater(len(traj), 0)

    def test_read_gsd(self):
        with garnett.read(get_filename('dump.gsd')) as traj:
            self.assertGreater(len(traj), 0)

    @unittest.skipIf(not GTAR, 'GetarFileReader requires the gtar module.')
    def test_read_gtar(self):
        with garnett.read(get_filename('libgetar_sample.tar')) as traj:
            self.assertGreater(len(traj), 0)

    @unittest.skipIf(not PYCIFRW, 'CifFileReader tests require the PyCifRW package.')
    def test_read_cif(self):
        with garnett.read(get_filename('cI16.cif')) as traj:
            self.assertGreater(len(traj), 0)

    def test_read_pos(self):
        with garnett.read(get_filename('FeSiUC.pos')) as traj:
            self.assertGreater(len(traj), 0)

    def test_read_xml(self):
        with garnett.read(get_filename('hoomd.xml')) as traj:
            self.assertGreater(len(traj), 0)

    def test_read_gsd_template(self):
<<<<<<< HEAD
        with garnett.read(get_filename('template-missing-shape.gsd'),
                          template=get_filename('template-missing-shape.pos')) as traj:
=======
        with garnett.read(
                get_filename('template-missing-shape.gsd'),
                template=get_filename('template-missing-shape.pos')) as traj:
>>>>>>> eda74f4f
            self.assertGreater(len(traj), 0)

            # Make sure a shape definition was parsed from the POS file
            self.assertGreater(len(traj[0].shapedef), 0)

    def test_read_unsupported_template(self):
        with self.assertRaises(ValueError):
<<<<<<< HEAD
            with garnett.read(get_filename('FeSiUC.pos'),
                              template=get_filename('template-missing-shape.pos')):
=======
            with garnett.read(
                    get_filename('FeSiUC.pos'),
                    template=get_filename('template-missing-shape.pos')):
>>>>>>> eda74f4f
                pass

    @unittest.skipIf(PYTHON_2, 'requires python 3')
    def test_read_nonexistent(self):
        with self.assertRaises(FileNotFoundError):
            with garnett.read(get_filename('does_not_exist.pos')):
                pass

    def test_read_unsupported(self):
        with self.assertRaises(NotImplementedError):
            with garnett.read(get_filename('unsupported.ext')):
                pass


class UtilWriterTest(unittest.TestCase):
    def setUp(self):
        self.tmp_dir = TemporaryDirectory()
        self.addCleanup(self.tmp_dir.cleanup)
        with garnett.read(get_filename('dump.gsd')) as traj:
            self.trajectory = traj

    def test_write_io(self):
        tmp_name = os.path.join(self.tmp_dir.name, 'test_io.gsd')
        with open(tmp_name, 'wb') as gsdfile:
            garnett.write(self.trajectory, gsdfile)

        # Read back the file and check if it is the same as the original read
        with garnett.read(tmp_name) as traj:
            self.assertEqual(len(traj), len(self.trajectory))

    def test_write_gsd(self):
        tmp_name = os.path.join(self.tmp_dir.name, 'test.gsd')
        garnett.write(self.trajectory, tmp_name)

        # Read back the file and check if it is the same as the original read
        with garnett.read(tmp_name) as traj:
            self.assertEqual(len(traj), len(self.trajectory))

    @unittest.skipIf(not GTAR, 'GetarFileWriter requires the gtar module.')
    def test_write_gtar(self):
        tmp_name = os.path.join(self.tmp_dir.name, 'test.zip')
        garnett.write(self.trajectory, tmp_name)

        # Read back the file and check if it is the same as the original read
        with garnett.read(tmp_name) as traj:
            self.assertEqual(len(traj), len(self.trajectory))

    @unittest.skipIf(not PYCIFRW, 'CifFileReader tests require the PyCifRW package.')
    def test_write_cif(self):
        tmp_name = os.path.join(self.tmp_dir.name, 'test.cif')
        garnett.write(self.trajectory, tmp_name)

        # Read back the file and check if it is the same as the original read
        with garnett.read(tmp_name) as traj:
            self.assertEqual(len(traj), len(self.trajectory))

    def test_write_pos(self):
        tmp_name = os.path.join(self.tmp_dir.name, 'test.pos')
        garnett.write(self.trajectory, tmp_name)

        # Read back the file and check if it is the same as the original read
        with garnett.read(tmp_name) as traj:
            self.assertEqual(len(traj), len(self.trajectory))

    def test_write_format(self):
        # No suffix is given to the temp file, so no format will be detected
        tmp_name = os.path.join(self.tmp_dir.name, 'test')
        garnett.write(self.trajectory, tmp_name, fmt='pos')

        # Read back the file and check if it is the same as the original read
        with garnett.read(tmp_name, fmt='pos') as traj:
            self.assertEqual(len(traj), len(self.trajectory))

    def test_write_unsupported(self):
        # No suffix is given to the temp file, so no format will be detected
        tmp_name = os.path.join(self.tmp_dir.name, 'test')
        with self.assertRaises(NotImplementedError):
            garnett.write(self.trajectory, tmp_name)

    def test_read_unsupported(self):
        with self.assertRaises(NotImplementedError):
            with garnett.read(get_filename('unsupported.ext')):
                pass


if __name__ == '__main__':
    unittest.main()<|MERGE_RESOLUTION|>--- conflicted
+++ resolved
@@ -65,14 +65,9 @@
             self.assertGreater(len(traj), 0)
 
     def test_read_gsd_template(self):
-<<<<<<< HEAD
-        with garnett.read(get_filename('template-missing-shape.gsd'),
-                          template=get_filename('template-missing-shape.pos')) as traj:
-=======
         with garnett.read(
                 get_filename('template-missing-shape.gsd'),
                 template=get_filename('template-missing-shape.pos')) as traj:
->>>>>>> eda74f4f
             self.assertGreater(len(traj), 0)
 
             # Make sure a shape definition was parsed from the POS file
@@ -80,14 +75,9 @@
 
     def test_read_unsupported_template(self):
         with self.assertRaises(ValueError):
-<<<<<<< HEAD
-            with garnett.read(get_filename('FeSiUC.pos'),
-                              template=get_filename('template-missing-shape.pos')):
-=======
             with garnett.read(
                     get_filename('FeSiUC.pos'),
                     template=get_filename('template-missing-shape.pos')):
->>>>>>> eda74f4f
                 pass
 
     @unittest.skipIf(PYTHON_2, 'requires python 3')
