"""Trajectories are the path that objects follow
as affected by external forces.

The trajectory module provides classes to store discretized
trajectories."""

import logging
import math
import collections
import copy

import numpy as np

from . import math_utils as mu

logger = logging.getLogger(__name__)

SHAPE_DEFAULT_COLOR = '005984FF'


class Box(object):
    """A triclinical box class.

    .. seealso:: https://codeblue.umich.edu/hoomd-blue/doc/page_box.html"""

    def __init__(self, Lx, Ly, Lz, xy=0.0, xz=0.0, yz=0.0, dimensions=3):
        self.Lx = Lx
        self.Ly = Ly
        self.Lz = Lz
        self.xy = xy
        self.xz = xz
        self.yz = yz
        self.dimensions = dimensions

    def __eq__(self, other):
        return self.__dict__ == other.__dict__

    def get_box_matrix(self):
<<<<<<< HEAD
        """Returns the box matrix (3x3).

        The dimensions (Lx,Ly,Lz) are the diagonal."""
        return [[self.Lx, self.xy * self.Lx, self.xz * self.Lz],
=======
        return [[self.Lx, self.xy * self.Ly, self.xz * self.Lz],
>>>>>>> c716b493
                [0, self.Ly, self.yz * self.Lz],
                [0, 0, self.Lz]]

    def __str__(self):
        return "Box(Lx={Lx}, Ly={Ly}, Lz={Lz},"\
            "xy={xy}, xz={xz}, yz={yz}, dimensions={dimensions})".format(
                ** self.__dict__)

    def __repr__(self):
        return str(self)


class FallbackShapeDefinition(str):
    """This shape definition class is used when no specialized
    ShapeDefinition class can be applied.

    The fallback shape definition is a str containing the definition."""
    pass


class ShapeDefinition(object):
    """Initialize a ShapeDefinition instance.

    :param shape_class: The shape class definition,
                        e.g. 'sphere' or 'poly3d'.
    :type shape_class: str
    :param color: Definition of a color for the
                  particular shape (optional).
    :type color: A str for RGB color definiton.
    """

    def __init__(self, shape_class, color=None):
        self.shape_class = shape_class
        self.color = color or SHAPE_DEFAULT_COLOR

    def __str__(self):
        return "{} {}".format(self.shape_class, self.color)

    def __repr__(self):
        return str(self)

    def __eq__(self, other):
        return str(self) == str(other)


class SphereShapeDefinition(ShapeDefinition):
    """Initialize a ShapeDefinition instance.

    :param diameter: The diameter of the sphere.
    :type diameter: A floating point number.
    :param color: Definition of a color for the
                  particular shape (optional).
    :type color: A str for RGB color definiton."""

    def __init__(self, diameter, color=None):
        super(SphereShapeDefinition, self).__init__(
            shape_class='sphere', color=color)
        self.diameter = diameter

    def __str__(self):
        return "{} {} {}".format(self.shape_class, self.diameter, self.color)


class PolyShapeDefinition(ShapeDefinition):
    """Initialize a ShapeDefinition instance.

    :param shape_class: The shape class definition,
                        e.g. 'sphere' or 'poly3d'.
    :type shape_class: str
    :param vertices: A list of vertice vectors, if applicable.
    :type vertices: A sequence of 3-tuple of numbers (Nx3).
    :param color: Definition of a color for the particular shape.
    :type color: A str for RGB color definiton.
        """

    def __init__(self, shape_class, vertices=None, color=None):
        super(PolyShapeDefinition, self).__init__(
            shape_class=shape_class, color=color)
        self.vertices = vertices

    def __str__(self):
        return "{} {} {} {}".format(
            self.shape_class,
            len(self.vertices),
            ' '.join((str(v) for xyz in self.vertices for v in xyz)),
            self.color)


class FrameData(object):
    """One FrameData instance manages the data of one frame in a trajectory."""

    def __init__(self):
        self.box = None
        "Instance of :class:`~.Box`"
        self.types = None
        "Nx1 list of types represented as strings."
        self.positions = None
        "Nx3 matrix of coordinates for N particles in 3 dimensions."
        self.orientations = None
        "Nx4 matrix of rotational coordinates represented as quaternions."
        self.data = None
        "A dictionary of lists for each attribute."
        self.data_keys = None
        "A list of strings, where each string represents one attribute."
        self.shapedef = collections.OrderedDict()
        "A ordered dictionary of instances of :class:`~.ShapeDefinition`."

    def __len__(self):
        return len(self.types)

    def __eq__(self, other):
        if len(self) != len(other):
            return False
        else:  # rigorous comparison required
            return self.box == other.box \
                and self.types == other.types\
                and (self.positions == other.positions).all()\
                and (self.orientations == other.orientations).all()\
                and self.data == other.data\
                and self.shapedef == other.shapedef

    def __ne__(self, other):
        return not self.__eq__(other)

    def __str__(self):
        return "Frame(N={})".format(len(self))

    def __repr__(self):
        return str(self)

    def make_snapshot(self):
        "Create a hoomd-blue snapshot object from this frame."
        return make_hoomd_blue_snapshot(self)

    def copyto_snapshot(self, snapshot):
        "Copy this frame to a hoomd-blue snapshot."
        return copyto_hoomd_blue_snapshot(self, snapshot)


class _RawFrameData(object):
    """Class to capture unprocessed frame data during parsing.

    All matrices are numpy arrays."""

    def __init__(self):
        # 3x3 matrix (not required to be upper-triangular)
        self.box = None
        self.types = list()                         # Nx1
        self.positions = list()                     # Nx3
        self.orientations = list()                  # NX4
        # A dictionary of lists for each attribute
        self.data = None
        self.data_keys = None                       # A list of strings
        # A ordered dictionary of instances of ShapeDefinition
        self.shapedef = collections.OrderedDict()


class Frame(object):
    """A frame is a container object for the actual frame data.

    The frame data is read from the origin stream whenever accessed."""

    def __init__(self):
        self.frame_data = None

    def load(self):
        "Load the frame into memory."
        if self.frame_data is None:
            logger.debug("Loading frame.")
            self.frame_data = _raw_frame_to_frame(self.read())

    def unload(self):
        """Unload the frame from memory.

        Use this method carefully.
        This method removes the frame reference to the frame data,
        however any other references that may still exist, will
        prevent a removal of said data from memory."""
        logger.debug("Removing frame data reference.")
        self.frame_data = None

    def __len__(self):
        "Return the number of particles in this frame."
        self.load()
        return len(self.frame_data)

    def __eq__(self, other):
        self.load()
        other.load()
        return self.frame_data == other.frame_data

    def __ne__(self, other):
        return not self.__eq__(other)

    def make_snapshot(self):
        "Create a hoomd-blue snapshot object from this frame."
        self.load()
        return make_hoomd_blue_snapshot(self.frame_data)

    def copyto_snapshot(self, snapshot):
        "Copy this frame to a hoomd-blue snapshot."
        self.load()
        return copyto_hoomd_blue_snapshot(self.frame_data, snapshot)

    @property
    def box(self):
        "Instance of :class:`~.Box`"
        self.load()
        return self.frame_data.box

    @box.setter
    def box(self, value):
        self.load()
        self.frame_data.box = value

    @property
    def types(self):
        "Nx1 list of types represented as strings."
        self.load()
        return self.frame_data.types

    @types.setter
    def types(self, value):
        self.load()
        self.frame_data.types = value

    @property
    def positions(self):
        "Nx3 matrix of coordinates for N particles in 3 dimensions."
        self.load()
        return self.frame_data.positions

    @positions.setter
    def positions(self, value):
        self.load()
        self.frame_data.positions = value

    @property
    def orientations(self):
        "Nx4 matrix of rotational coordinates represented as quaternions."
        self.load()
        return self.frame_data.orientations

    @orientations.setter
    def orientations(self, value):
        self.load()
        self.frame_data.orientations = value

    @property
    def data(self):
        "A dictionary of lists for each attribute."
        self.load()
        return self.frame_data.data

    @data.setter
    def data(self, value):
        self.load()
        self.frame_data.data = value

    @property
    def data_keys(self):
        "A list of strings, where each string represents one attribute."
        self.load()
        return self.frame_data.data_keys

    @data_keys.setter
    def data_keys(self, value):
        self.load()
        self.frame_data.data_keys = value

    @property
    def shapedef(self):
        "A ordered dictionary of instances of :class:`~.ShapeDefinition`."
        self.load()
        return self.frame_data.shapedef

    @shapedef.setter
    def shapedef(self, value):
        self.load()
        self.frame_data.shapedef = value


class BaseTrajectory(object):

    def __init__(self, frames=None):
        self.frames = frames or list()

    def __str__(self):
        return "Trajectory(# frames: {})".format(len(self))

    def __repr__(self):
        return str(self)

    def __len__(self):
        return len(self.frames)

    def __getitem__(self, index):
        if isinstance(index, slice):
            return Trajectory(self.frames[index])
        else:
            return self.frames[index]

    def __eq__(self, other):
        if len(self) != len(other):
            return False
        for f1, f2 in zip(self, other):
            if f1 != f2:
                return False
        else:
            return True


class ImmutableTrajectory(BaseTrajectory):
    """The immutable trajectory class is used internally to
    provide efficient immutable iterators over trajectories."""

    class ImmutableTrajectoryIterator(object):

        def __init__(self, traj):
            self.frame_iter = iter(traj.frames)
            self.frame = None

        def __iter__(self):
            return self

        def __next__(self):
            if self.frame is not None:
                self.frame.unload()
            self.frame = next(self.frame_iter)
            return self.frame

        next = __next__

    def __init__(self, frames=None):
        super(ImmutableTrajectory, self).__init__(frames=frames)

    def __iter__(self):
        return ImmutableTrajectory.ImmutableTrajectoryIterator(self)


class Trajectory(BaseTrajectory):
    """A trajectory is a sequence of :class:`~.Frame` instances.

    The length of a trajectory is obtained via `len`.

    .. code::

        N = len(trajectory)

    You can iterate through individual frames like this:

    .. code::

        for frame in trajectory:
            # do something

    .. warning::

        Iteration allows only read-only (!) access.

    Access indivdual frames with indeces:

    .. code::

        first_frame = traj[0]
        last_frame = traj[-1]
        n_th_frame = traj[n]


    Create a sub-trajectory from the i'th to the (j-1)'th frame:

    .. code::

        sub_trajectory = traj[i:j]"""

    def __iter__(self):
        return iter(ImmutableTrajectory(copy.copy(self.frames)))


def rotate_improper_triclinic(positions, orientations,
                              box_matrix, dimensions=3):
    "Transform the box matrix into a upper-triangular matrix \
     and rotate the system accordingly."
    N = positions.shape[0]
    v = np.zeros((3, 3))
    # source: http://codeblue.umich.edu/hoomd-blue/doc/page_box.html
    v[0] = box_matrix[:, 0]
    v[1] = box_matrix[:, 1]
    v[2] = box_matrix[:, 2]
    Lx = np.sqrt(np.dot(v[0], v[0]))
    a2x = np.dot(v[0], v[1]) / Lx
    Ly = np.sqrt(np.dot(v[1], v[1]) - a2x * a2x)
    xy = a2x / Ly
    v0xv1 = np.cross(v[0], v[1])
    v0xv1mag = np.sqrt(np.dot(v0xv1, v0xv1))
    Lz = np.dot(v[2], v0xv1) / v0xv1mag
    a3x = np.dot(v[0], v[2]) / Lx
    xz = a3x / Lz
    yz = (np.dot(v[1], v[2]) - a2x * a3x) / (Ly * Lz)
    # end of source
    assert 1 < dimensions <= 3
    if dimensions == 2:
        assert Lz == 1
        assert xz == yz == 0
    box = Box(Lx=Lx, Ly=Ly, Lz=Lz, xy=xy, xz=xz, yz=yz, dimensions=dimensions)
    triclinic = v[0][1] == v[0][2] == v[1][2] == 0
    if triclinic:
        return positions, orientations, box

    # unit vector
    e1 = np.array((1.0, 0, 0))

    # Transforming particle orientations
    # Rotation of v[0] into direction x, and v[1] into xy plane
    # Rotation of system, so that v[0] is aligned with x and v[1] in xy-plane
    qbox0toe1 = mu.quaternionRotateVectorOntoVector(v[0], e1)

    # Rotate v[0] into x-direction
    v[0] = mu.rotateVector(v[0], qbox0toe1)
    v[1] = mu.rotateVector(v[1], qbox0toe1)
    v[2] = mu.rotateVector(v[2], qbox0toe1)

    # Rotate system about x-axis, so that v[1] is in xy-plane
    # Angle between v[1] and ex, in the YZ plane
    theta_yz = math.atan2(v[1][2], v[1][1])
    q_y1intoxy = mu.quaternionAxisAngle(e1, -theta_yz)

    v[0] = mu.rotateVector(v[0], q_y1intoxy)
    v[1] = mu.rotateVector(v[1], q_y1intoxy)
    v[2] = mu.rotateVector(v[2], q_y1intoxy)

    # Rotate system particles by the appropriate quaternion composition of the
    # orientations on the system
    qboth = mu.quaternionMultiply(q_y1intoxy, qbox0toe1)
    for i in range(N):
        positions[i] = mu.rotateVector(positions[i], qboth)
        orientations[i] = mu.quaternionMultiply(qboth, orientations[i])
    return positions, orientations, box


def _raw_frame_to_frame(raw_frame):
    """Generate a frame object from a raw frame object."""
    N = len(raw_frame.types)
    ret = FrameData()
    # the box
    positions = np.asarray(raw_frame.positions)
    orientations = np.asarray(raw_frame.orientations)
    ret.positions, ret.orientations, ret.box = rotate_improper_triclinic(
        positions, orientations, raw_frame.box)
    ret.shapedef = raw_frame.shapedef
    ret.types = raw_frame.types
    ret.data = raw_frame.data
    ret.data_keys = raw_frame.data_keys
    assert N == len(ret.types) == len(ret.positions) == len(ret.orientations)
    return ret


def copyto_hoomd_blue_snapshot(frame, snapshot):
    "Copy the frame into a hoomd-blue snapshot."
    np.copyto(snapshot.particles.position, frame.positions)
    np.copyto(snapshot.particles.orientation, frame.orientations)
    return snapshot


def make_hoomd_blue_snapshot(frame):
    "Create a hoomd-blue snapshot from the frame instance."
    from hoomd_script import data
    snapshot = data.make_snapshot(
        N=len(frame),
        box=data.boxdim(**frame.box.__dict__),
        particle_types=frame.types)
    return copyto_hoomd_blue_snapshot(frame, snapshot)<|MERGE_RESOLUTION|>--- conflicted
+++ resolved
@@ -36,14 +36,10 @@
         return self.__dict__ == other.__dict__
 
     def get_box_matrix(self):
-<<<<<<< HEAD
         """Returns the box matrix (3x3).
 
         The dimensions (Lx,Ly,Lz) are the diagonal."""
-        return [[self.Lx, self.xy * self.Lx, self.xz * self.Lz],
-=======
         return [[self.Lx, self.xy * self.Ly, self.xz * self.Lz],
->>>>>>> c716b493
                 [0, self.Ly, self.yz * self.Lz],
                 [0, 0, self.Lz]]
 
