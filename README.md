# garnett

[![CircleCI](https://img.shields.io/circleci/project/github/glotzerlab/garnett/master.svg)](https://circleci.com/gh/glotzerlab/garnett)
[![RTD](https://img.shields.io/readthedocs/garnett.svg?style=flat)](https://garnett.readthedocs.io/)
[![Contributors](https://img.shields.io/github/contributors-anon/glotzerlab/garnett.svg?style=flat)](https://garnett.readthedocs.io/en/latest/credits.html)
[![License](https://img.shields.io/github/license/glotzerlab/garnett.svg)](https://github.com/glotzerlab/garnett/blob/master/LICENSE.txt)

## About

This is a collection of samples, parsers and writers for formats used in the Glotzer Group at the University of Michigan, Ann Arbor.

## Maintainers

* Luis Y. Rivera-Rivera, lyrivera@umich.edu
* Kelly Wang, kelwang@umich.edu
* Carl Simon Adorf, csadorf@umich.edu
* Bradley Dice, bdice@umich.edu

## Setup

To install this package with pip, execute:

```bash
pip install garnett --user
```

## Documentation

**The package's documentation is available at:** [https://garnett.readthedocs.io/](https://garnett.readthedocs.io/)

To build the documentation yourself using sphinx, execute within the repository:

```bash
cd doc
make html
open _build/html/index.html
```

## Quickstart

### Reading and writing

```python
import garnett

# Autodetects file format for a uniform trajectory API
with garnett.read('gsdfile.gsd') as traj:
    for frame in traj:
        pos = frame.position

# Simple conversion of trajectory formats
with garnett.read('posfile.pos') as traj:
    garnett.write(traj, 'gsdfile.gsd')
```

### Data access

Access individual frames by indexing or create subsets of trajectories with slicing:

```python
first_frame = traj[0]
last_frame = traj[-1]
nth_frame = traj[n]
# and so on

sub_trajectory = traj[i:j]
```

Access properties of trajectories:
```python
traj.load_arrays()
traj.N               # M
traj.types           # MxT
<<<<<<< HEAD
=======
traj.type_shapes     # MxT
>>>>>>> e63b0cc0
traj.typeid          # MxN
traj.position        # MxNx3
traj.orientation     # MxNx4
traj.velocity        # MxNx3
traj.mass            # MxN
traj.charge          # MxN
traj.diameter        # MxN
traj.moment_inertia  # MxNx3
traj.angmom          # MxNx4
traj.image           # MxNx3

<<<<<<< HEAD
# M is the number of frames
# T is the number of particle types
# N is the number of particles
=======
# M is the number of frames,
# T is the number of particle types in a frame,
# N is the number of particles in a frame
>>>>>>> e63b0cc0
```

Access properties of individual frames:
```python
frame = traj[i]
<<<<<<< HEAD
frame.box              # garnett.trajectory.Box object
frame.N                # scalar
frame.types            # T, string names for each type
frame.type_shapes      # T, instances of Shape for each type
frame.typeid           # N, type indices
=======
frame.N                # int, number of particles
frame.box              # garnett.trajectory.Box object
frame.types            # T, names for each type
frame.type_shapes      # T, list of shapes for each type
frame.typeid           # N, type indices of each particle
>>>>>>> e63b0cc0
frame.position         # Nx3
frame.orientation      # Nx4
frame.velocity         # Nx3
frame.mass             # N
frame.charge           # N
frame.diameter         # N
frame.moment_inertia   # Nx3
frame.angmom           # Nx4
frame.image            # Nx3
frame.data             # Dictionary of lists for each attribute
frame.data_key         # List of strings
```

All matrices are NumPy arrays.

## Example use with HOOMD-blue

See the [examples directory](https://github.com/glotzerlab/garnett/tree/master/examples) for additional examples.

```python
pos_reader = PosFileReader()
with open('cube.pos') as posfile:
    traj = pos_reader.read(posfile)

# Initialize from last frame
snapshot = traj[-1].to_hoomd_snapshot()
system = init.read_snapshot(snapshot)

# Restore last frame
snapshot = system.take_snapshot()
traj[-1].to_hoomd_snapshot(snapshot)
```

## Testing

To run all garnett tests, `ddt`, HOOMD-blue (`hoomd`), and `pycifrw` must be installed in the testing environments.

Execute the tests with:

```bash
python -m unittest discover tests
```<|MERGE_RESOLUTION|>--- conflicted
+++ resolved
@@ -71,10 +71,7 @@
 traj.load_arrays()
 traj.N               # M
 traj.types           # MxT
-<<<<<<< HEAD
-=======
 traj.type_shapes     # MxT
->>>>>>> e63b0cc0
 traj.typeid          # MxN
 traj.position        # MxNx3
 traj.orientation     # MxNx4
@@ -86,33 +83,19 @@
 traj.angmom          # MxNx4
 traj.image           # MxNx3
 
-<<<<<<< HEAD
 # M is the number of frames
-# T is the number of particle types
-# N is the number of particles
-=======
-# M is the number of frames,
-# T is the number of particle types in a frame,
+# T is the number of particle types in a frame
 # N is the number of particles in a frame
->>>>>>> e63b0cc0
 ```
 
 Access properties of individual frames:
 ```python
 frame = traj[i]
-<<<<<<< HEAD
 frame.box              # garnett.trajectory.Box object
-frame.N                # scalar
+frame.N                # scalar, number of particles
 frame.types            # T, string names for each type
-frame.type_shapes      # T, instances of Shape for each type
-frame.typeid           # N, type indices
-=======
-frame.N                # int, number of particles
-frame.box              # garnett.trajectory.Box object
-frame.types            # T, names for each type
 frame.type_shapes      # T, list of shapes for each type
 frame.typeid           # N, type indices of each particle
->>>>>>> e63b0cc0
 frame.position         # Nx3
 frame.orientation      # Nx4
 frame.velocity         # Nx3
