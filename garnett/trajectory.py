# Copyright (c) 2019 The Regents of the University of Michigan
# All rights reserved.
# This software is licensed under the BSD 3-Clause License.
"""Trajectories are the path that objects follow
as affected by external forces.

The trajectory module provides classes to store discretized
trajectories."""

import logging
<<<<<<< HEAD
import deprecation
=======
import warnings

>>>>>>> 199adf8c
import numpy as np
import rowan
from .version import __version__

from .shapes import SphereShape, ConvexPolyhedronShape, \
    ConvexSpheropolyhedronShape, GeneralPolyhedronShape, PolygonShape, \
    SpheropolygonShape, SphereUnionShape


logger = logging.getLogger(__name__)

DEFAULT_DTYPE = np.float32


class Box(object):
    """A triclinical box class.

    You can access the box size and tilt factors via attributes:

    .. code-block:: python

        # Reading
        length_x = box.Lx
        tilt_xy = box.xy
        # etc.

        # Setting
        box.Lx = 10.0
        box.Ly = box.Lz = 5.0
        box.xy = box.xz = box.yz = 0.01
        # etc.

    .. seealso:: http://hoomd-blue.readthedocs.io/en/stable/box.html"""

    def __init__(self, Lx, Ly, Lz, xy=0.0, xz=0.0, yz=0.0, dimensions=3):
        self.Lx = Lx
        "The box length in x-direction."
        self.Ly = Ly
        "The box length in y-direction."
        self.Lz = Lz
        "The box length in z-direction."
        self.xy = xy
        "The box tilt factor in the xy-plane."
        self.xz = xz
        "The box tilt factor in the xz-plane."
        self.yz = yz
        "The box tilt factor in the yz-plane."
        self.dimensions = dimensions
        "The number of box dimensions (2 or 3)."

    def __eq__(self, other):
        return self.__dict__ == other.__dict__

    def get_box_matrix(self):
        """Returns the box matrix (3x3).

        The dimensions (Lx,Ly,Lz) are the diagonal."""
        return [[self.Lx, self.xy * self.Ly, self.xz * self.Lz],
                [0, self.Ly, self.yz * self.Lz],
                [0, 0, self.Lz]]

    def get_box_array(self):
        """Returns the box parameters as a 6-element list."""
        return [self.Lx, self.Ly, self.Lz, self.xy, self.xz, self.yz]

    def __str__(self):
        return "Box(Lx={Lx}, Ly={Ly}, Lz={Lz}, "\
            "xy={xy}, xz={xz}, yz={yz}, dimensions={dimensions})".format(
                **self.__dict__)

    def __repr__(self):
        return str(self)

    def round(self, decimals=0):
        "Return box instance with all values rounded up to the given precision."
        return Box(
            Lx=np.round(self.Lx, decimals),
            Ly=np.round(self.Ly, decimals),
            Lz=np.round(self.Lz, decimals),
            xy=np.round(self.xy, decimals),
            xz=np.round(self.xz, decimals),
            yz=np.round(self.yz, decimals),
            dimensions=self.dimensions)


class FrameData(object):
    """One FrameData instance manages the data of one frame in a trajectory."""

    def __init__(self):
        self.box = None
        "Instance of :class:`~.Box`"
        self.types = None
        "Nx1 array of types represented as strings."
        self.position = None
        "Nx3 array of coordinates for N particles in 3 dimensions."
        self.orientation = None
        "Nx4 array of rotational coordinates for N particles represented as quaternions."
        self.velocity = None
        "Nx3 array of velocities for N particles in 3 dimensions."
        self.mass = None
        "Nx1 array of masses for N particles."
        self.charge = None
        "Nx1 array of charges for N particles."
        self.diameter = None
        "Nx1 array of diameters for N particles."
        self.moment_inertia = None
        "Nx3 array of principal moments of inertia for N particles in 3 dimensions."
        self.angmom = None
        "Nx4 array of angular momenta for N particles represented as quaternions."
        self.image = None
        "Nx3 array of periodic images for N particles in 3 dimensions."
        self.data = None
        "A dictionary of lists for each attribute."
        self.data_keys = None
        "A list of strings, where each string represents one attribute."
        self.shapedef = None
        "A ordered dictionary of instances of :class:`~.shapes.ShapeDefinition`."
        self.view_rotation = None
        "A quaternion specifying a rotation that should be applied for visualization."

    def __len__(self):
        return len(self.types)

    def __eq__(self, other):
        if len(self) != len(other):
            return False
        else:  # rigorous comparison required
            return self.box == other.box \
                and self.types == other.types\
                and np.array_equal(self.position, other.position)\
                and np.array_equal(self.orientation, other.orientation)\
                and np.array_equal(self.velocity, other.velocity)\
                and np.array_equal(self.mass, other.mass)\
                and np.array_equal(self.charge, other.charge)\
                and np.array_equal(self.diameter, other.diameter)\
                and np.array_equal(self.moment_inertia, other.moment_inertia)\
                and np.array_equal(self.angmom, other.angmom)\
                and np.array_equal(self.image, other.image)\
                and self.data == other.data\
                and self.shapedef == other.shapedef

    def __ne__(self, other):
        return not self.__eq__(other)

    def __str__(self):
        return "Frame(N={})".format(len(self))

    def __repr__(self):
        return str(self)

    @deprecation.deprecated(deprecated_in="0.7.0",
                            removed_in="0.8.0",
                            current_version=__version__,
                            details="Use to_hoomd_snapshot with no argument.")
    def make_snapshot(self):
        "Create a HOOMD-blue snapshot object from this frame."
        return _make_hoomd_blue_snapshot(self)

    def to_hoomd_snapshot(self, snapshot=None):
        "Copy this frame to a HOOMD-blue snapshot."
        if snapshot is None:
            return _make_hoomd_blue_snapshot(self)
        else:
            return _to_hoomd_snapshot(self, snapshot)

    @deprecation.deprecated(deprecated_in="0.7.0",
                            removed_in="0.8.0",
                            current_version=__version__,
                            details="Use to_hoomd_snapshot.")
    def copyto_snapshot(self, snapshot):
        "Copy this frame to a HOOMD-blue snapshot."
        return self.to_hoomd_snapshot(snapshot)


class _RawFrameData(object):
    """Class to capture unprocessed frame data during parsing.

    All matrices are numpy arrays."""

    def __init__(self):
        # 3x3 matrix (not required to be upper-triangular)
        self.box = None
        self.box_dimensions = 3
        self.types = list()                         # Nx1
        self.position = list()                      # Nx3
        self.orientation = list()                   # Nx4
        self.velocity = list()                      # Nx3
        self.mass = list()                          # Nx1
        self.charge = list()                        # Nx1
        self.diameter = list()                      # Nx1
        self.moment_inertia = list()                # Nx3
        self.angmom = list()                        # Nx4
        self.image = list()                         # Nx3
        # A dictionary of lists for each attribute
        self.data = None
        self.data_keys = None                       # A list of strings
        # A ordered dictionary of instances of ShapeDefinition
        self.shapedef = None
        # A view rotation (does not affect the actual trajectory)
        self.view_rotation = None


class Frame(object):
    """A frame is a container object for the actual frame data.

    The frame data is read from the origin stream whenever accessed.

    :param dtype: The data type for frame data.
    """
    FRAME_ATTRIBUTES = [
            'position',
            'orientation',
            'velocity',
            'mass',
            'charge',
            'diameter',
            'moment_inertia',
            'angmom',
            'image'
            ]

    def __init__(self, dtype=None):
        if dtype is None:
            dtype = DEFAULT_DTYPE
        self.frame_data = None
        self._dtype = dtype

    def _raise_attributeerror(self, attr):
        value = getattr(self.frame_data, attr, None)
        if value is None:
            raise AttributeError('{} not available for this frame'.format(attr))
        else:
            return value

    def _validate_input_array(self, value, dim, nelem=None, dtype=None):
        if dtype is None:
            dtype = self._dtype
        try:
            value = np.asarray(value, dtype=dtype)
        except ValueError:
            raise ValueError("This property can only be set to numeric arrays.")
        if not np.all(np.isfinite(value)):
            raise ValueError("Property being set must all be finite numbers.")
        elif len(value.shape) != dim:
            raise ValueError("Input array must be {}-dimensional.".format(dim))
        elif dim == 2 and value.shape[1] != nelem:
            raise ValueError("Input array must be of shape (N, {}) where N is the number of particles.".format(nelem))
        return value

    def _deprecation_warning(self, old_attr, new_attr):
        warnings.warn(
            "This property was renamed to {}. {} will be removed in version 0.8.0.".format(new_attr, old_attr),
            DeprecationWarning,
            stacklevel=2
        )

    def _raw_frame_to_frame(self, raw_frame, dtype=None):
        """Generate a frame object from a raw frame object."""
        N = len(raw_frame.types)
        ret = FrameData()

        mapping = dict()
        for prop in self.FRAME_ATTRIBUTES:
            mapping[prop] = np.asarray(getattr(raw_frame, prop), dtype=dtype)
            if len(mapping[prop]) == 0:
                mapping[prop] = None

        assert raw_frame.box is not None
        if isinstance(raw_frame.box, Box):
            raw_frame.box_dimensions = raw_frame.box.dimensions
            raw_frame.box = np.asarray(raw_frame.box.get_box_matrix(), dtype=dtype)
        box_dimensions = getattr(raw_frame, 'box_dimensions', 3)
        mapping['position'], mapping['velocity'], mapping['orientation'],\
            mapping['angmom'], ret.box = _regularize_box(mapping['position'],
                                                         mapping['velocity'],
                                                         mapping['orientation'],
                                                         mapping['angmom'],
                                                         raw_frame.box,
                                                         dtype,
                                                         box_dimensions)
        for prop in self.FRAME_ATTRIBUTES:
            setattr(ret, prop, mapping[prop])
        ret.shapedef = raw_frame.shapedef
        ret.types = raw_frame.types
        ret.data = raw_frame.data
        ret.data_keys = raw_frame.data_keys
        ret.view_rotation = raw_frame.view_rotation
        # validate data
        for prop in self.FRAME_ATTRIBUTES:
            if getattr(ret, prop) is not None:
                assert N == len(getattr(ret, prop))
        return ret

    def loaded(self):
        "Returns True if the frame is loaded into memory."
        return self.frame_data is not None

    def load(self):
        "Load the frame into memory."
        if self.frame_data is None:
            logger.debug("Loading frame.")
            self.frame_data = self._raw_frame_to_frame(self.read(), dtype=self._dtype)

    def unload(self):
        """Unload the frame from memory.

        Use this method carefully.
        This method removes the frame reference to the frame data,
        however any other references that may still exist, will
        prevent a removal of said data from memory."""
        logger.debug("Removing frame data reference.")
        self.frame_data = None

    @property
    def dtype(self):
        "Return the data type for frame data."
        return self._dtype

    @dtype.setter
    def dtype(self, value):
        """Change the data type for frame data.

        :param value: The data type value.
        :raises RuntimeError: If called for a loaded frame."""
        if self.loaded():
            raise RuntimeError(
                "Cannot change the data type after frame is loaded.")
        self._dtype = value

    def __len__(self):
        "Return the number of particles in this frame."
        self.load()
        return len(self.frame_data)

    def __eq__(self, other):
        self.load()
        other.load()
        return self.frame_data == other.frame_data

    def __ne__(self, other):
        return not self.__eq__(other)

    @deprecation.deprecated(deprecated_in="0.7.0",
                            removed_in="0.8.0",
                            current_version=__version__,
                            details="Use to_hoomd_snapshot with no argument.")
    def make_snapshot(self):
        "Create a HOOMD-blue snapshot object from this frame."
        self.load()
        return _make_hoomd_blue_snapshot(self.frame_data)

    def to_hoomd_snapshot(self, snapshot=None):
        "Copy this frame to a HOOMD-blue snapshot."
        self.load()
        if snapshot is None:
            return _make_hoomd_blue_snapshot(self.frame_data)
        else:
            return _to_hoomd_snapshot(self.frame_data, snapshot)

    @deprecation.deprecated(deprecated_in="0.7.0",
                            removed_in="0.8.0",
                            current_version=__version__,
                            details="Use to_hoomd_snapshot.")
    def copyto_snapshot(self, snapshot):
        "Copy this frame to a HOOMD-blue snapshot."
        self.load()
        return self.to_hoomd_snapshot(snapshot)

    def to_plato_scene(self, backend, scene=None):
        """Create a plato scene from this frame.

        :param backend: Backend name to use with plato. The backend must
                        support all primitives corresponding to shapes defined
                        in this frame.
        :type backend: str
        :param scene: Scene object to render into. By default, a new scene is
                      created.
        :type scene: :class:`plato.draw.Scene`
        """
        try:
            import importlib
            backend = importlib.import_module('plato.draw.{}'.format(backend))
        except ImportError:
            raise ImportError(
                'Backend plato.draw.{} could not be imported.'.format(backend))

        prims = []

        def make_default_colors(size):
            return np.array([[0.5, 0.5, 0.5, 1]] * size)

        # Create box primitive
        box = self.box
        if self.box.dimensions == 2:
            box.Lz = 0
        prims.append(backend.Box.from_box(box, color=(0, 0, 0, 1)))

        # Create a shape primitive for each shape definition
        for type_name, type_shape in self.shapedef.items():
            subset = np.where(np.asarray(self.types) == type_name)[0]
            N_prim = len(subset)
            dimensions = self.box.dimensions

            if isinstance(type_shape, SphereShape):
                if dimensions == 3:
                    prim = backend.Spheres(
                        positions=self.position[subset],
                        colors=make_default_colors(N_prim),
                        radii=[0.5 * type_shape['diameter']] * N_prim,
                    )
                else:
                    prim = backend.Disks(
                        positions=self.position[subset, :2],
                        colors=make_default_colors(N_prim),
                        radii=[0.5 * type_shape['diameter']] * N_prim,
                    )
            elif isinstance(type_shape, SphereUnionShape):
                if dimensions == 3:
                    prim = backend.SphereUnions(
                        positions=self.position[subset],
                        orientations=self.orientation[subset],
                        colors=make_default_colors(len(type_shape['centers'])),
                        points=type_shape['centers'],
                        radii=[0.5 * d for d in type_shape['diameters']],
                    )
                else:
                    prim = backend.DiskUnions(
                        positions=self.position[subset, :2],
                        orientations=self.orientation[subset],
                        colors=make_default_colors(len(type_shape['centers'])),
                        points=[c[:2] for c in type_shape['centers']],
                        radii=[0.5 * d for d in type_shape['diameters']],
                    )
            elif isinstance(type_shape, ConvexPolyhedronShape):
                prim = backend.ConvexPolyhedra(
                    positions=self.position[subset],
                    orientations=self.orientation[subset],
                    colors=make_default_colors(N_prim),
                    vertices=type_shape['vertices'],
                )
            elif isinstance(type_shape, ConvexSpheropolyhedronShape):
                prim = backend.ConvexSpheropolyhedra(
                    positions=self.position[subset],
                    orientations=self.orientation[subset],
                    colors=make_default_colors(N_prim),
                    vertices=type_shape['vertices'],
                    radius=type_shape['rounding_radius'],
                )
            elif isinstance(type_shape, GeneralPolyhedronShape):
                prim = backend.Mesh(
                    positions=self.position[subset],
                    orientations=self.orientation[subset],
                    colors=make_default_colors(len(type_shape['vertices'])),
                    vertices=type_shape['vertices'],
                    indices=type_shape['faces'],
                    shape_colors=make_default_colors(N_prim),
                )
            elif isinstance(type_shape, PolygonShape):
                prim = backend.Polygons(
                    positions=self.position[subset, :2],
                    orientations=self.orientation[subset],
                    colors=make_default_colors(N_prim),
                    vertices=type_shape['vertices'],
                )
            elif isinstance(type_shape, SpheropolygonShape):
                prim = backend.Spheropolygons(
                    positions=self.position[subset, :2],
                    orientations=self.orientation[subset],
                    colors=make_default_colors(N_prim),
                    vertices=type_shape['vertices'],
                    radius=type_shape['rounding_radius'],
                )
            else:
                print('Unsupported shape:', type_shape)
                continue
            prims.append(prim)

        if scene is None:
            scene = backend.Scene(prims)
        else:
            for prim in prims:
                scene.add_primitive(prim)

        return scene

    @property
    def box(self):
        "Instance of :class:`~.Box`"
        self.load()
        return self.frame_data.box

    @box.setter
    def box(self, value):
        self.load()
        self.frame_data.box = value

    @property
    def types(self):
        "Nx1 array of types represented as strings."
        self.load()
        return self.frame_data.types

    @types.setter
    def types(self, value):
        self.load()
        self.frame_data.types = value

    @property
    def position(self):
        "Nx3 array of coordinates for N particles in 3 dimensions."
        self.load()
        return self._raise_attributeerror('position')

    @position.setter
    def position(self, value):
        # Various sanity checks
        value = self._validate_input_array(value, dim=2, nelem=3)
        self.load()
        self.frame_data.position = value

    @property
    def positions(self):
        """
        Nx3 array of coordinates for N particles in 3 dimensions.
        Deprecated alias for position.
        """
        self._deprecation_warning('positions', 'position')
        return self.position

    @positions.setter
    def positions(self, value):
        # Various sanity checks
        value = self._validate_input_array(value, dim=2, nelem=3)
        self.load()
        self.frame_data.position = value

    @property
    def orientation(self):
        "Nx4 array of rotational coordinates for N particles represented as quaternions."
        self.load()
        return self._raise_attributeerror('orientation')

    @orientation.setter
    def orientation(self, value):
        value = self._validate_input_array(value, dim=2, nelem=4)
        self.load()
        self.frame_data.orientation = value

    @property
    def orientations(self):
        """
        Nx4 array of rotational coordinates for N particles represented as quaternions.
        Deprecated alias for orientation.
        """
        self._deprecation_warning('orientations', 'orientation')
        return self.orientation

    @orientations.setter
    def orientations(self, value):
        value = self._validate_input_array(value, dim=2, nelem=4)
        self.load()
        self.frame_data.orientation = value

    @property
    def velocity(self):
        "Nx3 array of velocities for N particles in 3 dimensions."
        self.load()
        return self._raise_attributeerror('velocity')

    @velocity.setter
    def velocity(self, value):
        value = self._validate_input_array(value, dim=2, nelem=3)
        self.load()
        self.frame_data.velocity = value

    @property
    def velocities(self):
        """
        Nx3 array of velocities for N particles in 3 dimensions.
        Deprecated alias for velocity.
        """
        self._deprecation_warning('velocities', 'velocity')
        return self.velocity

    @velocities.setter
    def velocities(self, value):
        value = self._validate_input_array(value, dim=2, nelem=3)
        self.load()
        self.frame_data.velocity = value

    @property
    def mass(self):
        "Nx1 array of masses for N particles."
        self.load()
        return self._raise_attributeerror('mass')

    @mass.setter
    def mass(self, value):
        value = self._validate_input_array(value, dim=1)
        self.load()
        self.frame_data.mass = value

    @property
    def charge(self):
        "Nx1 array of charges for N particles."
        self.load()
        return self._raise_attributeerror('charge')

    @charge.setter
    def charge(self, value):
        value = self._validate_input_array(value, dim=1)
        self.load()
        self.frame_data.charge = value

    @property
    def diameter(self):
        "Nx1 array of diameters for N particles."
        self.load()
        return self._raise_attributeerror('diameter')

    @diameter.setter
    def diameter(self, value):
        value = self._validate_input_array(value, dim=1)
        self.load()
        self.frame_data.diameter = value

    @property
    def moment_inertia(self):
        "Nx3 array of principal moments of inertia for N particles in 3 dimensions."
        self.load()
        return self._raise_attributeerror('moment_inertia')

    @moment_inertia.setter
    def moment_inertia(self, value):
        ndof = self.box.dimensions * (self.box.dimensions - 1) / 2
        self._validate_input_array(value, dim=2, nelem=ndof)
        self.load()
        self.frame_data.moment_inertia = value

    @property
    def angmom(self):
        "Nx4 array of angular momenta for N particles represented as quaternions."
        self.load()
        return self._raise_attributeerror('angmom')

    @angmom.setter
    def angmom(self, value):
        value = self._validate_input_array(value, dim=2, nelem=4)
        self.load()
        self.frame_data.angmom = value

    @property
    def image(self):
        "Nx3 array of periodic images for N particles in 3 dimensions."
        self.load()
        return self._raise_attributeerror('image')

    @image.setter
    def image(self, value):
        value = self._validate_input_array(value, dim=2, nelem=3, dtype=np.int32)
        self.load()
        self.frame_data.image = value

    @property
    def data(self):
        "A dictionary of lists for each attribute."
        self.load()
        return self.frame_data.data

    @data.setter
    def data(self, value):
        self.load()
        self.frame_data.data = value

    @property
    def data_keys(self):
        "A list of strings, where each string represents one attribute."
        self.load()
        return self.frame_data.data_keys

    @data_keys.setter
    def data_keys(self, value):
        self.load()
        self.frame_data.data_keys = value

    @property
    def shapedef(self):
        "An ordered dictionary of instances of :class:`~.shapes.Shape`."
        self.load()
        return self._raise_attributeerror('shapedef')

    @shapedef.setter
    def shapedef(self, value):
        self.load()
        self.frame_data.shapedef = value

    @property
    def view_rotation(self):
        "A quaternion specifying a rotation that should be applied for visualization."
        self.load()
        return self.frame_data.view_rotation


class BaseTrajectory(object):

    def __init__(self, frames=None):
        self.frames = frames or list()

    def __str__(self):
        try:
            return "Trajectory(# frames: {})".format(len(self))
        except TypeError:
            return "Trajectory(# frames: n/a)"

    def __repr__(self):
        return str(self)

    def __len__(self):
        return len(self.frames)

    def __getitem__(self, index):
        if isinstance(index, slice):
            traj = type(self)(self.frames[index])
            for x in ('_N', '_types', '_type', '_type_ids',
                      '_position', '_orientation', '_velocity',
                      '_mass', '_charge', '_diameter',
                      '_moment_inertia', '_angmom', '_image'):
                if getattr(self, x) is not None:
                    setattr(traj, x, getattr(self, x)[index])
            return traj
        else:
            return self.frames[index]

    def __eq__(self, other):
        if len(self) != len(other):
            return False
        for f1, f2 in zip(self, other):
            if f1 != f2:
                return False
        else:
            return True


class ImmutableTrajectory(BaseTrajectory):
    """The immutable trajectory class is used internally to
    provide efficient immutable iterators over trajectories."""

    class ImmutableTrajectoryIterator(object):

        def __init__(self, traj):
            self.frame_iter = iter(traj.frames)
            self.frame = None
            self._unload_last = None

        def __iter__(self):
            return self

        def __next__(self):
            if self.frame is not None and self._unload_last:
                self.frame.unload()
            self.frame = next(self.frame_iter)
            self._unload_last = not self.frame.loaded()
            return self.frame

        next = __next__

    def __init__(self, frames=None):
        super(ImmutableTrajectory, self).__init__(frames=frames)

    def __iter__(self):
        return ImmutableTrajectory.ImmutableTrajectoryIterator(self)


class Trajectory(BaseTrajectory):
    """Manages a particle trajectory data resource.

    A trajectory is basically a sequence of :class:`~.Frame` instances.

    Trajectory data can either be accessed as coherent numpy arrays:

    .. code::

        traj.load_arrays()
        M = len(traj)
        traj.N             # M
        traj.positions     # MxNx3
        traj.orientations  # MxNx4
        traj.types         # MxN
        traj.type_ids      # MxN

    or by individual frames:

    .. code::

        first_frame = traj[0]
        last_frame = traj[-1]
        n_th_frame = traj[n]

        first_frame.positions     # Nx3
        first_frame.orientations  # Nx4
        first_frame.types         # Nx1

    You can iterate through individual frames:

    .. code::

        for frame in trajectory:
            print(frame.positions)

    and create a sub-trajectory from the *i'th* to the *(j-1)'th* frame:

    .. code::

        sub_trajectory = traj[i:j]

    :param frames: The individual frames of this trajectory.
    :type frames: :class:`~.Frame`
    :param dtype: The default data type for trajectory data.
    """

    TRAJ_ATTRIBUTES = ['N', 'type', 'types', 'type_ids', 'position',
                       'orientation', 'velocity', 'mass', 'charge',
                       'diameter', 'moment_inertia', 'angmom', 'image']

    def __init__(self, frames=None, dtype=None):
        super(Trajectory, self).__init__(frames=frames)
        if dtype is None:
            dtype = DEFAULT_DTYPE
        self._dtype = dtype
        self._N = None
        self._type = None
        self._types = None
        self._type_ids = None
        self._position = None
        self._orientation = None
        self._velocity = None
        self._mass = None
        self._charge = None
        self._diameter = None
        self._moment_inertia = None
        self._angmom = None
        self._image = None

    def __iter__(self):
        return iter(ImmutableTrajectory(self.frames))

    def load(self):
        """Load all frames into memory.

        By default, only frames which are accessed are loaded
        into memory. Using this function, all frames are loaded
        at once.

        This can be useful, e.g., if the trajectory resource cannot
        remain open, however in all other cases this should be
        avoided.

        See also: :meth:`~.load_arrays`
        """
        self.load_arrays()
        for frame in self.frames:
            frame.load()

    def loaded(self):
        """Returns True if all frames are loaded into memory.

        See also: :meth:`~.Trajectory.load`"""
        return all((f.loaded() for f in self.frames))

    def arrays_loaded(self):
        """Returns true if arrays are loaded into memory.

        See also: :meth:`~.load_arrays`"""
        return any(getattr(self, '_' + key) is not None for key in self.TRAJ_ATTRIBUTES)

    def _assert_loaded(self):
        "Raises a RuntimeError if trajectory is not loaded."
        if not self.loaded():
            raise RuntimeError("Trajectory not loaded! Use load().")

    def _assertarrays_loaded(self):
        "Raises a RuntimeError if trajectory arrays are not loaded."
        if not self.arrays_loaded():
            raise RuntimeError(
                "Trajectory arrays not loaded! Use load_arrays() or load().")

    def _check_nonempty_property(self, attr):
        value = getattr(self, attr, None)
        if value is None:
            raise AttributeError('{} not available for this trajectory'.format(attr[1:]))
        else:
            return value

    def _max_N(self):
        "Returns the size of the largest frame within this trajectory."
        return max((len(f) for f in self.frames))

    def _deprecation_warning(self, old_attr, new_attr):
        warnings.warn(
            "This property was renamed to {}. {} will be removed in "
            "version 0.8.0.".format(new_attr, old_attr),
            DeprecationWarning,
            stacklevel=2
        )

    def load_arrays(self):
        """Load positions, orientations and types into memory.

        After calling this function, positions, orientations
        and types can be accessed as coherent numpy arrays:

        .. code::

            traj.load_arrays()
            traj.N             # M -- frame sizes
            traj.positions     # MxNx3
            traj.orientations  # MxNx4
            traj.types         # MxN
            traj.type_ids      # MxN

        .. note::

            It is not necessary to call this function again when
            accessing sub trajectories:

            .. code::

                traj.load_arrays()
                sub_traj = traj[m:n]
                sub_traj.positions

            However, it may be more efficient to call :meth:`~.load_arrays`
            only for the sub trajectory if other data is not of interest:

            .. code::

                sub_traj = traj[m:n]
                sub_traj.load_arrays()
                sub_traj.positions
        """
        # Determine array shapes
        _N = np.array([len(f) for f in self.frames], dtype=np.int_)
        M = len(self)
        N = _N.max()

        # Types
        types = [f.types for f in self.frames]
        type_ids = np.zeros((M, N), dtype=np.uint32)
        _type = _generate_type_id_array(types, type_ids)

        props = dict(
            position=[None] * M,
            orientation=[None] * M,
            velocity=[None] * M,
            mass=[None] * M,
            charge=[None] * M,
            diameter=[None] * M,
            moment_inertia=[None] * M,
            angmom=[None] * M,
            image=[None] * M,
        )

        for i, frame in enumerate(self.frames):
            # loop over desired properties
            for prop in self.TRAJ_ATTRIBUTES[4:]:
                try:
                    frame_prop = frame._raise_attributeerror(prop)
                except AttributeError:
                    frame_prop = None
                if frame_prop is not None:
                    props[prop][i] = frame_prop

        for prop in self.TRAJ_ATTRIBUTES[4:]:
            # This builds NumPy arrays for properties with
            # no missing values (i.e. None).
            if any(p is None for p in props[prop]):
                # If the list contains a None value, set property to None
                # in order for AttributeError to be raised properly
                props[prop] = None
            else:
                dtype_ = np.int32 if prop == 'image' else DEFAULT_DTYPE
                try:
                    props[prop] = np.asarray(props[prop], dtype=dtype_)
                except (TypeError, ValueError):
                    props[prop] = np.asarray(props[prop])

        try:
            # Perform swap
            self._N = _N
            self._type = _type
            self._types = types
            self._type_ids = type_ids
            self._position = props['position']
            self._orientation = props['orientation']
            self._velocity = props['velocity']
            self._mass = props['mass']
            self._charge = props['charge']
            self._diameter = props['diameter']
            self._moment_inertia = props['moment_inertia']
            self._angmom = props['angmom']
            self._image = props['image']
        except Exception:
            # Ensure consistent error state
            self._N = self._type = self._types = self._type_ids = \
                self._position = self._orientation = self._velocity = \
                self._mass = self._charge = self._diameter = \
                self._moment_inertia = self._angmom = self._image = None
            raise

    def set_dtype(self, value):
        """Change the data type of this trajectory.

        This function cannot be called if any frame
        is already loaded.

        :param value: The new data type value."""
        self._dtype = value
        for x in (self._position, self._orientation, self._velocity,
                  self._mass, self._charge, self._diameter,
                  self._moment_inertia, self._angmom):
            if x is not None:
                x = x.astype(value)
        for frame in self.frames:
            frame.dtype = value

    @property
    def N(self):
        """Access the frame sizes as a numpy array.

        Mostly important when the trajectory has varying size.

        .. code::

            pos_i = traj.positions[i][0:traj.N[i]]

        :returns: frame size as array with length M
        :rtype: :class:`numpy.ndarray` (dtype= :class:`numpy.int_`)
        :raises RuntimeError: When accessed before
            calling :meth:`~.load_arrays` or
            :meth:`~.Trajectory.load`."""
        self._assertarrays_loaded()
        return np.asarray(self._N, dtype=np.int_)

    @property
    def types(self):
        """Access the particle types as a numpy array.

        :returns: particles types as (MxN) array
        :rtype: :class:`numpy.ndarray` (dtype= :class:`numpy.str_` )
        :raises RuntimeError: When accessed before
            calling :meth:`~.load_arrays` or
            :meth:`~.Trajectory.load`."""
        self._assertarrays_loaded()
        return np.asarray(self._types, dtype=np.str_)

    @property
    def type(self):
        """List of type names ordered by type_id.

        Use the type list to map between type_ids and type names:

        .. code::

            type_name = traj.type[type_id]

        See also: :attr:`~.Trajectory.type_ids`

        :returns: particle types in order of type id.
        :rtype: list
        :raises RuntimeError: When accessed before
            calling :meth:`~.load_arrays` or
            :meth:`~.Trajectory.load`."""
        self._assertarrays_loaded()
        return self._type

    @property
    def type_ids(self):
        """Access the particle type ids as a numpy array.

        See also: :attr:`~.Trajectory.type`

        :returns: particle type ids as (MxN) array.
        :rtype: :class:`numpy.ndarray` (dtype= :class:`numpy.int_` )
        :raises RuntimeError: When accessed before
            calling :meth:`~.load_arrays` or
            :meth:`~.Trajectory.load`."""
        self._assertarrays_loaded()
        return np.asarray(self._type_ids, dtype=np.int_)

    @property
    def position(self):
        """Access the particle positions as a numpy array.

        :returns: particle positions as (Nx3) array
        :rtype: :class:`numpy.ndarray`
        :raises RuntimeError: When accessed before
            calling :meth:`~.load_arrays` or
            :meth:`~.Trajectory.load`."""
        self._assertarrays_loaded()
        return self._check_nonempty_property('_position')

    @property
    def positions(self):
        """
        Deprecated alias for position.
        """
        self._deprecation_warning('positions', 'position')
        return self.position

    @property
    def orientation(self):
        """Access the particle orientations as a numpy array.

        Orientations are stored as quaternions.

        :returns: particle orientations as (Nx4) array
        :rtype: :class:`numpy.ndarray`
        :raises RuntimeError: When accessed before
            calling :meth:`~.load_arrays` or
            :meth:`~.Trajectory.load`."""
        self._assertarrays_loaded()
        return self._check_nonempty_property('_orientation')

    @property
    def orientations(self):
        """Deprecated alias for orientation."""
        self._deprecation_warning('orientations', 'orientation')
        return self.orientation

    @property
    def velocity(self):
        """Access the particle velocities as a numpy array.

        :returns: particle velocities as (Nx3) array
        :rtype: :class:`numpy.ndarray`
        :raises RuntimeError: When accessed before
            calling :meth:`~.load_arrays` or
            :meth:`~.Trajectory.load`."""
        self._assertarrays_loaded()
        return self._check_nonempty_property('_velocity')

    @property
    def velocities(self):
        """Deprecated alias for velocity."""
        self._deprecation_warning('velocities', 'velocity')
        return self.velocity

    @property
    def mass(self):
        """Access the particle mass as a numpy array.

        :returns: particle mass as (N) element array
        :rtype: :class:`numpy.ndarray`
        :raises RuntimeError: When accessed before
            calling :meth:`~.load_arrays` or
            :meth:`~.Trajectory.load`."""
        self._assertarrays_loaded()
        return self._check_nonempty_property('_mass')

    @property
    def charge(self):
        """Access the particle charge as a numpy array.

        :returns: particle charge as (N) element array
        :rtype: :class:`numpy.ndarray`
        :raises RuntimeError: When accessed before
            calling :meth:`~.load_arrays` or
            :meth:`~.Trajectory.load`."""
        self._assertarrays_loaded()
        return self._check_nonempty_property('_charge')

    @property
    def diameter(self):
        """Access the particle diameter as a numpy array.

        :returns: particle diameter as (N) element array
        :rtype: :class:`numpy.ndarray`
        :raises RuntimeError: When accessed before
            calling :meth:`~.load_arrays` or
            :meth:`~.Trajectory.load`."""
        self._assertarrays_loaded()
        return self._check_nonempty_property('_diameter')

    @property
    def moment_inertia(self):
        """Access the particle principal moment of inertia components as a
        numpy array.

        :returns: particle principal moment of inertia components as (Nx3)
                  element array
        :rtype: :class:`numpy.ndarray`
        :raises RuntimeError: When accessed before
            calling :meth:`~.load_arrays` or
            :meth:`~.Trajectory.load`."""
        self._assertarrays_loaded()
        return self._check_nonempty_property('_moment_inertia')

    @property
    def angmom(self):
        """Access the particle angular momenta as a numpy array.

        :returns: particle angular momenta quaternions as (Nx4) element array
        :rtype: :class:`numpy.ndarray`
        :raises RuntimeError: When accessed before
            calling :meth:`~.load_arrays` or
            :meth:`~.Trajectory.load`."""
        self._assertarrays_loaded()
        return self._check_nonempty_property('_angmom')

    @property
    def image(self):
        """Access the particle periodic images as a numpy array.

        :returns: particle periodic images as (Nx3) element array
        :rtype: :class:`numpy.ndarray`
        :raises RuntimeError: When accessed before
            calling :meth:`~.load_arrays` or
            :meth:`~.Trajectory.load`."""
        self._assertarrays_loaded()
        return self._check_nonempty_property('_image')


def _regularize_box(position, velocity,
                    orientation, angmom,
                    box_matrix, dtype=None, dimensions=3):
    """ Convert box into a right-handed coordinate frame with
    only upper triangular entries. Also convert corresponding
    positions and orientations."""
    # First use QR decomposition to compute the new basis
    Q, R = np.linalg.qr(box_matrix)
    Q = Q.astype(dtype)
    R = R.astype(dtype)

    if not np.allclose(Q[:dimensions, :dimensions], np.eye(dimensions)):
        # If Q is not the identity matrix, then we will be
        # changing data, so we have to copy. This only causes
        # actual failures for non-writeable GSD frames, but could
        # cause unexpected data corruption for other cases
        position = np.copy(position)
        if orientation is not None:
            orientation = np.copy(orientation)
        if velocity is not None:
            velocity = np.copy(velocity)
        if angmom is not None:
            angmom = np.copy(angmom)

        # Since we'll be performing a quaternion operation,
        # we have to ensure that Q is a pure rotation
        sign = np.linalg.det(Q)
        Q = Q*sign
        R = R*sign

        # First rotate positions, velocities.
        # Since they are vectors, we can use the matrix directly.
        # Conveniently, instead of transposing Q we can just reverse
        # the order of multiplication here
        position = position.dot(Q)
        if velocity is not None:
            velocity = velocity.dot(Q)

        # For orientations and angular momenta, we use the quaternion
        quat = rowan.from_matrix(Q.T)
        if orientation is not None:
            for i in range(orientation.shape[0]):
                orientation[i, :] = rowan.multiply(quat, orientation[i, :])
        if angmom is not None:
            for i in range(angmom.shape[0]):
                angmom[i, :] = rowan.multiply(quat, angmom[i, :])

        # Now we have to ensure that the box is right-handed. We
        # do this as a second step to avoid introducing reflections
        # into the rotation matrix before making the quaternion
        signs = np.diag(np.diag(np.where(R < 0, -np.ones(R.shape), np.ones(R.shape))))
        box = R.dot(signs)
        position = position.dot(signs)
        if velocity is not None:
            velocity = velocity.dot(signs)
    else:
        box = box_matrix

    # Construct the box
    Lx, Ly, Lz = np.diag(box).flatten().tolist()
    xy = box[0, 1]/Ly
    xz = box[0, 2]/Lz
    yz = box[1, 2]/Lz
    box = Box(Lx=Lx, Ly=Ly, Lz=Lz, xy=xy, xz=xz, yz=yz, dimensions=dimensions)
    return position, velocity, orientation, angmom, box


def _generate_type_id_array(types, type_ids):
    "Generate type_id array."
    _type = sorted(set(t_ for t in types for t_ in t))
    for i, t in enumerate(types):
        for j, t_ in enumerate(t):
            type_ids[i][j] = _type.index(t_)
    return _type


<<<<<<< HEAD
def _to_hoomd_snapshot(frame, snapshot):
=======
def copyto_hoomd_blue_snapshot(frame, snapshot=None):
>>>>>>> 199adf8c
    "Copy the frame into a HOOMD-blue snapshot."
    if frame.position is not None:
        np.copyto(snapshot.particles.position, frame.position)
    if frame.orientation is not None:
        np.copyto(snapshot.particles.orientation, frame.orientation)
    if frame.velocity is not None:
        np.copyto(snapshot.particles.velocity, frame.velocity)
    if frame.mass is not None:
        np.copyto(snapshot.particles.mass, frame.mass)
    if frame.charge is not None:
        np.copyto(snapshot.particles.charge, frame.charge)
    if frame.diameter is not None:
        np.copyto(snapshot.particles.diameter, frame.diameter)
    if frame.moment_inertia is not None:
        np.copyto(snapshot.particles.moment_inertia, frame.moment_inertia)
    if frame.angmom is not None:
        np.copyto(snapshot.particles.angmom, frame.angmom)
    if frame.image is not None:
        np.copyto(snapshot.particles.image, frame.image)
    return snapshot


@deprecation.deprecated(deprecated_in="0.7.0",
                        removed_in="0.8.0",
                        current_version=__version__,
                        details="This function is deprecated.")
def copyto_hoomd_blue_snapshot(frame, snapshot):
    "Copy the frame into a HOOMD-blue snapshot."
    return _to_hoomd_snapshot(frame, snapshot)


def _from_hood_snapshot(frame, snapshot):
    """"Copy the HOOMD-blue snapshot into the frame.

    Note that only the properties listed below will be copied.
    """
    frame.box.__dict__ = snapshot.box.__dict__
    particle_types = list(set(snapshot.particles.types))
    snap_types = [particle_types[i] for i in snapshot.particles.typeid]
    frame.types = snap_types
    frame.position = snapshot.particles.position
    frame.orientation = snapshot.particles.orientation
    frame.velocity = snapshot.particles.velocity
    frame.mass = snapshot.particles.mass
    frame.charge = snapshot.particles.charge
    frame.diameter = snapshot.particles.diameter
    frame.moment_inertia = snapshot.particles.moment_inertia
    frame.angmom = snapshot.particles.angmom
    frame.image = snapshot.particles.image
    return frame


@deprecation.deprecated(deprecated_in="0.7.0",
                        removed_in="0.8.0",
                        current_version=__version__,
                        details="This function is deprecated.")
def copyfrom_hoomd_blue_snapshot(frame, snapshot):
    """"Copy the HOOMD-blue snapshot into the frame.

    Note that only the properties listed below will be copied.
    """
    return _from_hood_snapshot(frame, snapshot)


def _make_hoomd_snapshot(frame):
    "Create a HOOMD-blue snapshot from the frame instance."
    try:
        from hoomd import data
    except ImportError:
        try:
            # Try importing from hoomd 1.x
            from hoomd_script import data
        except ImportError:
            raise ImportError('hoomd')
    particle_types = list(set(frame.types))
    type_ids = [particle_types.index(t) for t in frame.types]
    snapshot = data.make_snapshot(
        N=len(frame),
        box=data.boxdim(**frame.box.__dict__),
        particle_types=particle_types)
    np.copyto(
        snapshot.particles.typeid,
        np.array(type_ids, dtype=snapshot.particles.typeid.dtype))
    return _to_hoomd_snapshot(frame, snapshot)


@deprecation.deprecated(deprecated_in="0.7.0",
                        removed_in="0.8.0",
                        current_version=__version__,
                        details="This function is deprecated.")
def make_hoomd_blue_snapshot(frame):
    "Create a HOOMD-blue snapshot from the frame instance."
    return _make_hoomd_blue_snapshot(frame)<|MERGE_RESOLUTION|>--- conflicted
+++ resolved
@@ -8,12 +8,9 @@
 trajectories."""
 
 import logging
-<<<<<<< HEAD
 import deprecation
-=======
 import warnings
 
->>>>>>> 199adf8c
 import numpy as np
 import rowan
 from .version import __version__
@@ -1312,11 +1309,7 @@
     return _type
 
 
-<<<<<<< HEAD
 def _to_hoomd_snapshot(frame, snapshot):
-=======
-def copyto_hoomd_blue_snapshot(frame, snapshot=None):
->>>>>>> 199adf8c
     "Copy the frame into a HOOMD-blue snapshot."
     if frame.position is not None:
         np.copyto(snapshot.particles.position, frame.position)
