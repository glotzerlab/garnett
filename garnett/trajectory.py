--- conflicted
+++ resolved
@@ -1330,20 +1330,10 @@
 
         # For orientations and angular momenta, we use the quaternion
         quat = rowan.from_matrix(Q.T)
-<<<<<<< HEAD
         if orientations is not None:
             orientations = rowan.multiply(quat, orientations)
         if angmom is not None:
             angmom = rowan.multiply(quat, angmom)
-
-        box = R
-=======
-        if orientation is not None:
-            for i in range(orientation.shape[0]):
-                orientation[i, :] = rowan.multiply(quat, orientation[i, :])
-        if angmom is not None:
-            for i in range(angmom.shape[0]):
-                angmom[i, :] = rowan.multiply(quat, angmom[i, :])
 
         # Now we have to ensure that the box is right-handed. We
         # do this as a second step to avoid introducing reflections
@@ -1353,7 +1343,6 @@
         position = position.dot(signs)
         if velocity is not None:
             velocity = velocity.dot(signs)
->>>>>>> c1e7f20c
     else:
         box = box_matrix
 
