"""GSD file writer for the Glotzer Group, University of Michigan.

Author: Vyas Ramasubramani

"""

import gsd
import gsd.hoomd
import logging
import numpy as np
logger = logging.getLogger(__name__)

<<<<<<< HEAD
from .trajectory import SphereShapeDefinition, PolyShapeDefinition, SpheroPolyShapeDefinition
from .trajectory import ARRAY_PROPERTIES, HOOMD_SNAPSHOT_PROPERTY_MAP, make_default_array


def _write_shape_definitions(snap, shapedefs):
    state = {}

    def compute_property(compute=lambda x: x):
        return np.array([compute(shape) for shape in shapedefs.values()])

    n_types = len(shapedefs)
    if n_types > 0:
        # Ensure all shape types are the same
        shape_type = type(next(iter(shapedefs.values())))
        if all([isinstance(shapedef, shape_type) for shapedef in shapedefs.values()]):
            if shape_type is SphereShapeDefinition:
                state['hpmc/sphere/radius'] = compute_property(lambda shape: 0.5*shape.diameter)
            elif shape_type is PolyShapeDefinition:
                state['hpmc/convex_polyhedron/N'] = compute_property(lambda shape: len(shape.vertices))
                vertices = compute_property(lambda shape: shape.vertices)
                vertices = np.concatenate(vertices, axis=0)
                state['hpmc/convex_polyhedron/vertices'] = vertices
            elif shape_type is SpheroPolyShapeDefinition:
                state['hpmc/convex_spheropolyhedron/N'] = compute_property(lambda shape: len(shape.vertices))
                vertices = compute_property(lambda shape: shape.vertices)
                vertices = np.concatenate(vertices, axis=0)
                state['hpmc/convex_spheropolyhedron/vertices'] = vertices
                state['hpmc/convex_spheropolyhedron/sweep_radius'] = compute_property(lambda shape: shape.rounding_radius)

    snap.state = state

=======
>>>>>>> bcb69bf1

class GSDHOOMDFileWriter(object):
    """GSD file writer for the Glotzer Group, University of Michigan.

    Author: Vyas Ramasubramani


    .. code::

        writer = GSDHOOMDFileWriter()
        with open('file.gsd', 'wb') as gsdfile:
            writer.write(trajectory, gsdfile)

        # For appending to the file
        with open('file.gsd', 'ab') as gsdfile:
            writer.write(trajectory, gsdfile)
    """

    def write(self, trajectory, stream):
        """Serialize a trajectory into gsd-format and write it to a file.

        :param trajectory: The trajectory to serialize
        :type trajectory: :class:`~glotzformats.trajectory.Trajectory`
        :param stream: The file to write to.
        """

        try:
            filename = stream.name
            mode = stream.mode
        except AttributeError:
            raise NotImplementedError(
                "The current implementation of the GSDHOOMDFileWriter requires "
                "file objects with name attribute, such as NamedTemporaryFile, "
                "as the underlying library is reading the file by filename "
                "and not directly from the stream.")

        with gsd.hoomd.open(name=filename, mode=mode) as traj_outfile:
            for i, frame in enumerate(trajectory):
                types = list(set(frame.types))
                snap = gsd.hoomd.Snapshot()
                N = len(frame)
                snap.particles.N = N
                snap.particles.types = types
                snap.particles.typeid = [types.index(typeid) for typeid in frame.types]
                snap.configuration.box = frame.box.get_box_array()

                # Set positions, orientations, etc.
                for attr in ARRAY_PROPERTIES:
                    setattr(snap.particles, HOOMD_SNAPSHOT_PROPERTY_MAP.get(attr, attr),
                            getattr(frame, attr, make_default_array(attr, (N,))))

                _write_shape_definitions(snap, frame.shapedef)
                traj_outfile.append(snap)
                logger.debug("Wrote frame {}.".format(i + 1))
        logger.info("Wrote {} frames.".format(i + 1))<|MERGE_RESOLUTION|>--- conflicted
+++ resolved
@@ -10,7 +10,6 @@
 import numpy as np
 logger = logging.getLogger(__name__)
 
-<<<<<<< HEAD
 from .trajectory import SphereShapeDefinition, PolyShapeDefinition, SpheroPolyShapeDefinition
 from .trajectory import ARRAY_PROPERTIES, HOOMD_SNAPSHOT_PROPERTY_MAP, make_default_array
 
@@ -42,8 +41,6 @@
 
     snap.state = state
 
-=======
->>>>>>> bcb69bf1
 
 class GSDHOOMDFileWriter(object):
     """GSD file writer for the Glotzer Group, University of Michigan.
