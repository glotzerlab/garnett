--- conflicted
+++ resolved
@@ -231,12 +231,8 @@
         if index > start:
             stream.seek(start)
             for line in stream:
-<<<<<<< HEAD
                 if line.startswith('boxMatrix') or line.startswith('box'):
-=======
-                if line.startswith('boxMatrix'):
                     stream.seek(0, 2)
->>>>>>> 04afcc52
                     yield PosFileFrame(
                             stream, start, index,
                             self._precision, default_type)
