--- conflicted
+++ resolved
@@ -524,15 +524,8 @@
             raw_frame.box_dimensions = raw_frame.box.dimensions
             raw_frame.box = np.asarray(raw_frame.box.get_box_matrix(), dtype=dtype)
         box_dimensions = getattr(raw_frame, 'box_dimensions', 3)
-<<<<<<< HEAD
-        ret.positions, ret.velocities, \
-        ret.orientations, ret.angmom, ret.box = _regularize_box(
-            positions, velocities, orientations, angmom,
-            raw_frame.box, dtype, box_dimensions)
-=======
         ret.positions, ret.velocities, ret.orientations, ret.angmom, ret.box = _regularize_box(
             positions, velocities, orientations, angmom, raw_frame.box, dtype, box_dimensions)
->>>>>>> bcb69bf1
         ret.mass = mass
         ret.charge = charge
         ret.diameter = diameter
@@ -1069,23 +1062,8 @@
         type_ids = make_default_array('types', (M, N))
         _type = _generate_type_id_array(types, type_ids)
 
-<<<<<<< HEAD
+        # Properties
         props = {attr: make_default_array(attr, (M, N), self._dtype) for attr in ARRAY_PROPERTIES}
-=======
-        # Properties
-        prop_list = ['positions', 'orientations', 'velocities',
-                     'mass', 'charge', 'diameter',
-                     'moment_inertia', 'angmom']
-        props = dict(
-            positions=np.zeros((M, N, 3), dtype=self._dtype),
-            orientations=np.zeros((M, N, 4), dtype=self._dtype),
-            velocities=np.zeros((M, N, 3), dtype=self._dtype),
-            mass=np.ones((M, N), dtype=self._dtype),
-            charge=np.zeros((M, N), dtype=self._dtype),
-            diameter=np.ones((M, N), dtype=self._dtype),
-            moment_inertia=np.ones((M, N, 3), dtype=self._dtype),
-            angmom=np.zeros((M, N, 4), dtype=self._dtype))
->>>>>>> bcb69bf1
 
         for i, frame in enumerate(self.frames):
             for prop in ARRAY_PROPERTIES:
