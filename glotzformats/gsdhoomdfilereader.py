--- conflicted
+++ resolved
@@ -155,10 +155,6 @@
         self.frame_index = frame_index
         self.t_frame = t_frame
         self.gsdfile = gsdfile
-<<<<<<< HEAD
-
-=======
->>>>>>> 0b89b26a
         super(GSDHoomdFrame, self).__init__()
 
     def read(self):
@@ -171,15 +167,9 @@
             raw_frame.shapedef = copy.deepcopy(self.t_frame.shapedef)
             raw_frame.box_dimensions = self.t_frame.box.dimensions
         else:
-<<<<<<< HEAD
-            raw_frame.shapedef.update(
-                _parse_shape_definitions(frame, self.gsdfile, self.frame_index))
-        frame = self.traj.read_frame(self.frame_index)
-=======
         # Fallback to gsd shape data if no frame is provided
             raw_frame.shapedef.update(
                 _parse_shape_definitions(frame, self.gsdfile, self.frame_index));
->>>>>>> 0b89b26a
         raw_frame.box = _box_matrix(frame.configuration.box)
         raw_frame.box_dimensions = int(frame.configuration.dimensions)
         raw_frame.types = [frame.particles.types[t] for t in frame.particles.typeid]
@@ -224,15 +214,9 @@
 
     """
 
-<<<<<<< HEAD
-    def __init__(self,read_gsd_shape_data=None):
-        if read_gsd_shape_data is not None:
-            raise ValueError("read_gsd_shape_data is no longer supported");
-=======
     def __init__(self, read_gsd_shape_data=None):
         if read_gsd_shape_data is not None:
             warnings.warn("Ignoring read_gsd_shape_data", DeprecationWarning)
->>>>>>> 0b89b26a
 
     def read(self, stream, frame=None):
         """Read binary stream and return a trajectory instance.
