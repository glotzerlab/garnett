--- conflicted
+++ resolved
@@ -15,12 +15,8 @@
 import gtar
 
 from .trajectory import _RawFrameData, Box, Frame, Trajectory
-<<<<<<< HEAD
-from .trajectory import SphereShapeDefinition, GeneralPolyShapeDefinition, \
-    PolyShapeDefinition, SpheroPolyShapeDefinition
-=======
-from .trajectory import FallbackShapeDefinition, SphereShapeDefinition, GeneralPolyShapeDefinition, PolyShapeDefinition, SpheroPolyShapeDefinition
->>>>>>> 4baf17ec
+from .trajectory import FallbackShapeDefinition, SphereShapeDefinition, \
+    GeneralPolyShapeDefinition, PolyShapeDefinition, SpheroPolyShapeDefinition
 
 logger = logging.getLogger(__name__)
 
@@ -39,30 +35,6 @@
         shapedef = SphereShapeDefinition(diameter=diameter, color=None)
     elif shape_type == 'convexpolyhedron':
         if rounding_radius == 0:
-<<<<<<< HEAD
-            if shape['type'].lower() == 'sphere':
-                shapedef = SphereShapeDefinition(
-                    diameter=shape['diameter'], color=None)
-            elif shape['type'].lower() == 'polyhedron':
-                shapedef = GeneralPolyShapeDefinition(shape_class='polyV',
-                                                      vertices=shape['vertices'],
-                                                      faces=shape['faces'],
-                                                      facet_colors=shape['colors'],
-                                                      color=None)
-            elif shape['type'].lower() == 'convexpolyhedron':
-                shapedef = PolyShapeDefinition(shape_class='poly3d',
-                                               vertices=shape['vertices'],
-                                               color=None)
-        else:
-            # Rounded shapes
-            if shape['type'].lower() == 'convexpolyhedron':
-                shapedef = SpheroPolyShapeDefinition(shape_class='spoly3d',
-                                                     vertices=shape['vertices'],
-                                                     rounding_radius=rounding_radius,
-                                                     color=None)
-    except AttributeError:
-        pass
-=======
             shapedef = PolyShapeDefinition(
                 shape_class='poly3d', vertices=shape['vertices'], color=None)
         else:
@@ -71,9 +43,8 @@
                 rounding_radius=rounding_radius, color=None)
     elif shape_type == 'polyhedron':
         shapedef = GeneralPolyShapeDefinition(
-            shape_class='polyV', vertices=shape['vertices'], faces=shape['faces'],
+            shape_class='polyv', vertices=shape['vertices'], faces=shape['faces'],
             facet_colors=shape['colors'], color=None)
->>>>>>> 4baf17ec
 
     if shapedef is None:
         logger.warning("Failed to parse shape definition: shape {} not supported. "
